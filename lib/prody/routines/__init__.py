--- conflicted
+++ resolved
@@ -19,15 +19,11 @@
 
   * :func:`.prody_align`
   * :func:`.prody_contacts`
-<<<<<<< HEAD
   * :func:`.prody_gnm`
   * :func:`.prody_pca`
-=======
   * :func:`.prody_fetch`
->>>>>>> 423820c5
   * :func:`.prody_select`
   * :func:`.prody_anm`
-  * :func:`.prody_fetch`
 
 """
 
