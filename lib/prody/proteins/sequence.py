# -*- coding: utf-8 -*-
# ProDy: A Python Package for Protein Dynamics Analysis
# 
# Copyright (C) 2010-2012 Ahmet Bakan
# 
# This program is free software: you can redistribute it and/or modify
# it under the terms of the GNU General Public License as published by
# the Free Software Foundation, either version 3 of the License, or
# (at your option) any later version.
# 
# This program is distributed in the hope that it will be useful,
# but WITHOUT ANY WARRANTY; without even the implied warranty of
# MERCHANTABILITY or FITNESS FOR A PARTICULAR PURPOSE.  See the
# GNU General Public License for more details.
#  
# You should have received a copy of the GNU General Public License
# along with this program.  If not, see <http://www.gnu.org/licenses/>

"""This module defines functions and classes for parsing, manipulating, and
analyzing multiple sequence alignments."""

__author__ = 'Anindita Dutta, Ahmet Bakan'
__copyright__ = 'Copyright (C) 2010-2012 Anindita Dutta, Ahmet Bakan'

<<<<<<< HEAD
__all__ = ['searchPfam', 'fetchPfamMSA', 'MSAFile', 'MSA',
           'parseMSA', 'calcInfoEntropy']
=======
__all__ = ['MSAFile', 'MSA', 'parseMSA', 
           'calcShannonEntropy', 'calcMutualInfo']
>>>>>>> 9fcf8b85

FASTA = 'fasta'
SELEX = 'selex'
STOCKHOLM = 'stockholm'

WSJOIN = ' '.join
ESJOIN = ''.join

import re
<<<<<<< HEAD
import xml.etree.cElementTree as ET
from collections import defaultdict
from os.path import join, isfile, getsize, splitext, split
=======
from os.path import isfile, splitext, split, getsize
>>>>>>> 9fcf8b85

from numpy import zeros, dtype, array

from prody import LOGGER
<<<<<<< HEAD
from prody.utilities import makePath, openURL, gunzip, openFile

SPLITACCESSION = re.compile('\.*').split 
PROTSEQ_ALPHABET = set('ARNDCQEGHILKMFPSTWYVBJOUXZ' + 
                       'ARNDCQEGHILKMFPSTWYVBJOUXZ'.lower())

def searchPfam(seq, timeout=15, **kwargs):
    
    """Returns a dictionary which contains PFAM accession ID as keys
    and evalue, alignment start and end properties as values.
        
    :arg seq: Uniprot ID or protein sequence in a file or as string input
    :type seq: str
    
    :arg timeout: timeout for blocking connection attempt in seconds, default 
                  is 15
    :type timeout: int
    
    *Sequence Search Options*
    
    :arg ga: Gathering threshold value, either 1 (default) or 0
    :type ga: int
    
    :arg evalue: user specified evalue, takes values < 10.0
    :type evalue: float 
    
    :arg searchBs: Search pfamB families, takes values 0 (default) = **don't  
                   search** or 1 = **search**
    :type searchBs: int
    
    :arg skipAs: Search pfamA families, takes values 0 (default) = **search**  
                 or 1 = **don't search**
    :type skipAs: int"""
    
    prefix = '{http://pfam.sanger.ac.uk/}'
    if isfile(str(seq)):
        with openFile(seq) as seq: 
            seq = seq.read()
            seq = ''.join(seq.split())
    else:
        try:
            seq = ''.join(str(seq).split())   # avoided using isinstance, does this make sense
        except:
            raise TypeError('sequence must be a string or file')
    if len(seq) > 10:
        if not PROTSEQ_ALPHABET.issuperset(set(seq)):
            raise ValueError(repr(seq) + ' is not a valid sequence'
                             'Note: Input only sequence, no format necessary.')
        urlextension = ''
        if kwargs:
            ga = int(kwargs.get('ga', 1))
            if not (ga == 1 or ga == 0):
                raise ValueError('Must be either 0 or 1')
            evalue = kwargs.get('evalue', None)
            if evalue:
                if not float(evalue) <= 10.0:
                    raise ValueError('Must be a valid float < 10.0')
                LOGGER.info('Using evalue, ignoring ga value given, if any.')
                urlextension = urlextension + '&evalue=' + str(evalue)
            else:
                urlextension = urlextension + '&ga=' + str(ga)            
            searchBs = int(kwargs.get('searchBs', 0))
            if not (searchBs == 1 or searchBs == 0):
                raise ValueError('Must be either 0 or 1')           
            skipAs = int(kwargs.get('skipAs', 0))
            if not (skipAs == 1 or skipAs == 0):
                raise ValueError('Must be either 0 or 1')
            if skipAs == 1:
                LOGGER.info('SkipAs is 1. Setting searchBs to 1.')
                searchBs = 1
            urlextension = urlextension + '&searchBs=' + str(searchBs)
            urlextension = urlextension + '&skipAs=' + str(skipAs)
        url1 = ('http://pfam.sanger.ac.uk/search/sequence?seq=' + str(seq)
               + urlextension + '&output=xml')
        url = ''
        try: 
            root = ET.XML(openURL(url1, timeout=int(timeout)).read())   
            for item in list(root.iter()):
                if item.tag[len(prefix):] == 'result_url':
                    url = item.text
            import time
            time.sleep(5)    # have to set delay or result doesn't seem to be ready. Can make it as an input parameter or not since user doesn't need to know details of how we are processing sequence search
        except:
            raise ValueError('Could not find result url for input sequence')  
        if not url:
            raise ValueError('Could not find result url for input sequence')        
    else:   
        url  = 'http://pfam.sanger.ac.uk/protein/' + seq + '?output=xml'
    
    try:
        root =  ET.XML(openURL(url.strip()).read())
    except:
        raise ValueError('Could not parse url output! Check input.')
    else:
        xml_result = list(root.iter())
        matches = defaultdict(list)
        for i in range(len(xml_result)):
            if xml_result[i].tag[len(prefix):] == 'matches':
                result = xml_result[i]
                if len(result) == 0:
                    raise ValueError('No Pfam matches found')
                children = list(result.getchildren())
                if children[0].tag[len(prefix):] == 'protein':
                    LOGGER.info('Parsing sequence matches')
                    subchild = list(children[0].getchildren())
                    if (subchild[0].tag[len(prefix):] == 'database' 
                        and len(subchild) == 1):
                        result = subchild[0]
                    else:
                        raise ValueError('Found matches but cannot parse XML!')
                elif children[0].tag[len(prefix):] == 'match':
                    LOGGER.info('Parsing id matches')
                else:
                    raise ValueError('Found matches but cannot parse XML!')
                if len(result) > 1:
                    LOGGER.info('More than one match found for given input.')
                for child in result:
                    if child.tag[len(prefix):] == 'match':
                        acc = [item for item in child.items()
                                     if (item[0] == 'accession')]
                        if not acc:
                            raise ValueError('XML error! No accession found.')
                        accession = acc[0][1]
                        accession = SPLITACCESSION(accession)[0]
                        if not re.search('(?<=PF)[0-9]{5}$', accession):
                            raise ValueError('{0} does not match pfam accession'
                                             ' format!'.format(accession))
                        if len(child) > 1:
                            LOGGER.info('More than one location match found for'
                                        ' Pfam family {0}'.format(accession))
                        for subchild in child:
                            if(matches.has_key(accession)):
                                LOGGER.info('Appending multiple matches for same'
                                            ' pfam accession: {0:s}'
                                            .format(accession))
                            locations = sorted(subchild.items(),
                                               key=lambda x: x[0], reverse=True)    
                            matches[accession].append([item for
                                                        item in locations  if 
                                                        (item[0] == 'ali_start' 
                                                        or item[0] == 'ali_end' 
                                                        or item[0] == 'evalue')])
    if not matches.items():
        LOGGER.info('Found no matches for given sequence. '
                    'Returning empty dictionary!')
    return matches


def fetchPfamMSA(acc, alignment='full', folder='.', compressed=False, 
                 **kwargs):
    """Return a path to the downloaded Pfam MSA file.
        
    :arg acc: Pfam ID or Accession Code
    :type acc: str
    
    :arg alignment: alignment type, one of ``'full'`` (default), ``'seed'``,
        ``'ncbi'``, or ``'metagenomics'`` 
    
    :arg folder: output folder, default is ``'.'``
    
    :arg compressed: gzip the downloaded MSA file, default is **False**
    
    *Alignment Options*
    
    :arg format: a Pfam supported MSA file format, one of ``'selex'``,  
        (default), ``'stockholm'`` or ``'fasta'``
    
    :arg order: ordering of sequences, ``'tree'`` (default) or 
        ``'alphabetical'`` 
    
    :arg inserts: letter case for inserts, ``'upper'`` (default) or ``'lower'``
    
    :arg gaps: gap character, one of ``'dashes'`` (default), ``'dots'``, 
        ``'mixed'`` or **None** for unaligned
    
    *Other Options*
    
    :arg timeout: timeout for blocking connection attempt in seconds, default 
        is 5

    :arg outname: out filename, default is input ``'acc_alignment.format'``"""   
   
    getAccUrl = 'http://pfam.sanger.ac.uk/family/acc?id=' + acc
    handle = openURL(getAccUrl)
    orig_acc = acc
    acc = handle.readline().strip()
    url_flag = False
    
    if not re.search('(?<=PF)[0-9]{5}$', acc):
        raise ValueError('No such family: check Pfam ID or Accession Code')
        
    
    if alignment not in DOWNLOAD_FORMATS:
        raise ValueError('alignment must be one of full, seed, ncbi or'
                         ' metagenomics')
    if alignment == 'ncbi' or alignment == 'metagenomics':
        url = ('http://pfam.sanger.ac.uk/family/' + acc + '/alignment/' +
               alignment + '/gzipped')
        url_flag = True
        extension = '.sth'
    else:
        if not kwargs:
            url = ('http://pfam.sanger.ac.uk/family/' + acc + '/alignment/' +
                   alignment + '/gzipped')
            url_flag = True
            extension = '.sth'
        else:
            align_format = kwargs.get('format', 'selex').lower()
            
            if align_format not in FORMAT_OPTIONS['format']:
                raise ValueError('alignment format must be of type selex'
                                 ' stockholm or fasta. MSF not supported')
            
            if align_format == SELEX:
                align_format, extension = 'pfam', '.slx'
            elif align_format == FASTA:
                extension = '.fasta'
            else:
                extension = '.sth'
            
            gaps = str(kwargs.get('gaps', 'dashes')).lower()
            if gaps not in FORMAT_OPTIONS['gaps']:
                raise ValueError('gaps must be of type mixed, dots, dashes, '
                                 'or None')
            
            inserts = kwargs.get('inserts', 'upper').lower()
            if(inserts not in FORMAT_OPTIONS['inserts']):
                raise ValueError('inserts must be of type lower or upper')
            
            order = kwargs.get('order', 'tree').lower()
            if order not in FORMAT_OPTIONS['order']:
                raise ValueError('order must be of type tree or alphabetical')
            
            url = ('http://pfam.sanger.ac.uk/family/' + acc + '/alignment/'
                   + alignment + '/format?format=' + align_format + 
                   '&alnType=' + alignment + '&order=' + order[0] +
                   '&case=' + inserts[0] + '&gaps=' + gaps + '&download=1')
        
    
    response =  openURL(url, timeout=int(kwargs.get('timeout', 5)))
    outname = kwargs.get('outname', None)
    if not outname:
        outname = orig_acc
    filepath = join(makePath(folder), outname + '_' + alignment + extension)
    if compressed:
        filepath = filepath + '.gz'
        if url_flag:
            f_out = open(filepath, 'wb')
        else:
            f_out = openFile(filepath, 'wb')
        f_out.write(response.read())
        f_out.close()
    else:        
        if url_flag:
            gunzip(response.read(), filepath)
        else:
            with open(filepath, 'wb') as f_out:
                f_out.write(response.read())
                
    LOGGER.info('Pfam MSA for {0} is written as {1}.'
                .format(orig_acc, filepath))
    
    return filepath
=======
from prody.database import fetchPfamMSA
from prody.utilities import openFile
>>>>>>> 9fcf8b85

SPLITLABEL = re.compile('/*-*').split 

def splitLabel(label):
    """Return label, starting residue number, and ending residue number parsed
    from sequence label."""
    
    try:
        idcode, start, end = SPLITLABEL(label)
    except Exception:
        return label, None, None
    else:   
        try:
            return idcode, int(start), int(end)
        except Exception:
            return label, None, None


class MSAFile(object):
    
    """Yield tuples containing sequence id, sequence, start index, end index, 
    from an MSA file or object.
    
    >>> msafile = fetchPfamMSA('piwi', alignment='seed')
    >>> msa = MSAFile(msafile, filter=lambda tpl: 'ARATH' in tpl[0])
    >>> for label, seq, rns, rne in msa: 
    ...     print label
    ... AGO6_ARATH
    ... AGO4_ARATH
    ... AGO10_ARATH"""
    
    def __init__(self, msa, aligned=True, filter=None, slice=None):
        """*msa* may be an MSA file in fasta, Stockholm, or Selex format or a
        Biopython MSA object.  If *aligned* is **True**, unaligned sequences 
        will cause an :exc:`IOError` exception.  *filter* is used for filtering
        sequences and must return a boolean for a single tuple argument that 
        contains ``(label, seq, start, end)``."""
        
        self._msa = None
        self._bio = None
        self._aligned = bool(aligned)
        self._lenseq = None
        self._numseq = None
        self._format = None
        self.setFilter(filter)
        self.setSlice(slice)
            
        if isfile(str(msa)):    
            self._msa = msa
            with openFile(msa) as msa: 
                line = msa.readline()
                if line[0] == '>':
                    LOGGER.info('Parsing MSA in fasta format')
                    self._iter = self._iterFasta
                    self._format = 'fasta'
                elif line[0] == '#' and 'STOCKHOLM' in line:
                    LOGGER.info('Parsing MSA in Stockholm format')
                    self._iter = self._iterStockholm
                    self._format = STOCKHOLM
                else:
                    LOGGER.info('Parsing MSA in Selex format')
                    self._iter = self._iterStockholm
                    self._format = SELEX
        else:    
            try:
                bio = iter(msa)
            except TypeError:
                raise TypeError('msa must be a filename or Bio object')
            else:
                record = bio.next()
                try:
                    label, seq = record.id, str(record.seq)
                except AttributeError:
                    raise TypeError('msa must be a filename or Bio object')
                else:
                    self._bio = iter(msa)
                    self._iter = self._iterBio
                    self._format = 'Biopython'
       
    def __del__(self):
        
        if self._msa:
            self._msa.close()
            
    def __iter__(self):
        
        filter = self._filter
        if filter is None:
            for label, seq in self._iter():
                label, start, end = splitLabel(label)
                yield label, seq, start, end
        else:
            for label, seq in self._iter():
                label, start, end = splitLabel(label)
                result = label, seq, start, end
                if filter(result):
                    yield result    
                             
    def _getFormat(self):
        """Return format of the MSA file."""
        
        return self._format
    
    format = property(_getFormat, None, doc="Format of the MSA file.")
            
    def _iterBio(self):
        """Yield sequences from a Biopython MSA object."""            
        
        aligned = self._aligned
        lenseq = self._lenseq
        slice = self._slice
        numseq = 0
        for record in self._bio:
            label, seq = record.id, str(record.seq)
            if not lenseq:
                self._lenseq = lenseq = len(seq)
            if aligned and lenseq != len(seq):
                raise IOError('sequence for {0:s} does not have '
                              'expected length {1:d}'
                              .format(label, lenseq))
            if slice:
                seq = seq[slice] 
            numseq += 1
            yield label, seq
        self._numseq = numseq

    def _iterFasta(self):
        """Yield sequences from an MSA file in fasta format."""

        aligned = self._aligned
        lenseq = self._lenseq
        slice = self._slice
        if slice is None:
            slice is False
        temp = []
        numseq = 0
        with openFile(self._msa) as msa: 
            label = msa.readline()[1:]
            for line in msa:
                if line[0] == '>':
                    seq = ESJOIN(temp)
                    if not lenseq:
                        self._lenseq = lenseq = len(seq)
                    if aligned and lenseq != len(seq):
                        raise IOError('sequence for {0:s} does not have '
                                      'expected length {1:d}'
                                      .format(label, lenseq))
                    if slice:
                        seq = seq[slice] 
                    numseq += 1
                    yield label, seq
                    temp = []
                    label = line[1:].strip()
                else:
                    temp.append(line.strip())
            numseq += 1
            yield label, ESJOIN(temp)
        self._numseq = numseq
    
    def _iterStockholm(self):
        """Yield sequences from an MSA file in Stockholm format."""


        aligned = self._aligned
        lenseq = self._lenseq
        slice = self._slice
        if slice is None:
            slice is False
        numseq = 0

        with openFile(self._msa) as msa:
            for line in msa:
                if line[0] == '#' or line[0] == '/':
                    continue
                items = line.split()
                label = WSJOIN(items[:-1])
                seq = items[-1]
                if not lenseq:
                    self._lenseq = lenseq = len(seq)
                if aligned and lenseq != len(seq):
                    raise IOError('sequence for {0:s} does not have '
                                  'expected length {1:d}'
                                  .format(label, lenseq))
                if slice:
                    seq = seq[slice] 
                numseq += 1
                yield label, seq
        self._numseq = numseq
        
    def numSequences(self):
        """Return number of sequences."""
        
        if self._numseq is None:
            for i in self._iter():
                pass
        return self._numseq
        
    def numResidues(self):
        """Return number of residues (or columns in the MSA)."""
        
        if self._lenseq is None:
            self._iter().next()
        return self._lenseq
    
    def getFilter(self):
        """Return function used for filtering sequences."""
        
        return self._filter
    
    def setFilter(self, filter):
        """Set function used for filtering sequences."""
        
        if filter is None:
            self._filter = None
            return
        
        if not callable(filter):
            raise TypeError('filter must be callable')
        
        try: 
            result = filter(('TEST_TITLE', 'SEQUENCE-WITH-GAPS', 1, 15))
        except Exception as err:
            raise TypeError('filter function must be not raise exceptions, '
                            'e.g. ' + str(err))
        else:
            try:
                result = result or not result
            except Exception as err: 
                raise ValueError('filter function must return a boolean, '
                                 'e.g. ' + str(err))
        self._filter = filter
    
    def getSlice(self):
        """Return object used to slice sequences."""
        
        return self._filter
    
    def setSlice(self, slice):
        """Set object used to slice sequences."""

        if slice is None:
            self._slice = None
            return
        
        seq = 'SEQUENCE'
        try: 
            result = seq[slice] 
        except Exception:
            raise TypeError('slice cannot be used for slicing sequences')
            arr = array(list(seq))
            try:
                result = arr[slice]
            except Exception:
                raise TypeError('slice cannot be used for slicing sequences')
            else:
                pass
                
        else:
            self._slice = slice
    
class MSA(object):
    
    """Store and manipulate multiple sequence alignments.
    
    >>> msa = parseMSA('piwi', alignment='seed')
    >>> msa[0]
    >>> msa[0,0]
    >>> msa[:10,]
    >>> msa[:10,20:40]
    >>> msa['GTHB2_ONCKE']"""
    
    def __init__(self, msa, **kwargs):
        """*msa* may be an :class:`MSAFile` instance or an MSA file in a 
        supported format."""
        
        try:
            ndim, dtype_, shape = msa.ndim, msa.dtype, msa.shape
        except AttributeError:
            try:
                numseq, lenseq = msa.numSequences(), msa.numResidues()
            except AttributeError:
                try:
                    msa = MSAFile(msa)
                except Exception as err:
                    raise TypeError('msa was not recognized ({0:s})'
                                    .format(str(err)))
                else:
                    numseq, lenseq = msa.numSequences(), msa.numResidues()
            
            self._msa = msaarray = zeros((numseq, lenseq), dtype='|S1')
            self._labels = []
            labels = self._labels.append
            self._mapping = mapping = {}
            
            for i, (label, seq, start, end) in enumerate(msa):
                labels((label, start, end))
                mapping[label] = i
                msaarray[i] = list(seq)
        else:
            if ndim != 2:
                raise ValueError('msa.dim must be 2')
            if dtype_ != dtype('|S1'):
                raise ValueError('msa must be a character array')
            numseq = shape[0]
            self._labels = labels = kwargs.get('labels')
            if labels and len(self._labels) != numseq:
                raise ValueError('len(labels) must be equal to number of '
                                 'sequences')
            
            self._mapping = mapping = kwargs.get('mapping')
            if mapping is None and labels is not None:
                # map labels to sequence index
                self._mapping = mapping = {
                    splitLabel(label)[0]: i for i, label in enumerate(labels)
                }
                
            if labels is None:
                self._labels = [None] * numseq
                
            
            self._msa = msa
        self._title = kwargs.get('title', 'Unknown')
        
        
    def __str__(self):
        
        return 'MSA ' + self._title
        
    def __repr__(self):
        
        return '<MSA: {0:s} ({1:d} sequences, {2:d} residues)>'.format(
                self._title, self.numSequences(), self.numResidues())
    
    def __getitem__(self, index):
        
        try:
            row, col = index
        except (ValueError, TypeError):
            try:
                index = self._mapping.get(index, index)
            except TypeError:
                pass
        else:
            try:
                index = self._mapping.get(row, row), col
            except TypeError:
                pass
            
        result = self._msa[index]
        
        try:
            shape, ndim = result.shape, result.ndim
        except AttributeError:
            return result
        else:
            if ndim < 2:
                return result.tostring()
            else:
                msa = MSA(result)
                return result # return an MSA object here 
               
    def __iter__(self):
        
        for i, label in enumerate(self._labels):
            label, start, end = splitLabel(label)
            yield label, self._msa[i].tostring(), start, end
                
    def numSequences(self):
        """Return number of sequences."""
        
        return self._msa.shape[0]

    def numResidues(self):
        """Return number of residues (or columns in the MSA)."""
        
        return self._msa.shape[1]
    
    def getTitle(self):
        """Return title of the instance."""
        
        return self._title
    
    def setTitle(self, title):
        """Set title of the instance."""
        
        self._title = str(title)
        
    def getLabel(self, index, full=False):
        """Return label of the sequence at given *index*.  Residue numbers will
        be removed from the sequence label, unless *full* is **True**."""
        
        index = self._mapping.get(index, index)
        if full:
            return self._labels[index]
        else:
            return splitLabel(self._labels[index])[0]
                
    def getResnums(self, index):
        """Return starting and ending residue numbers (:term:`resnum`) for the
        sequence at given *index*."""

        index = self._mapping.get(index, index)
        return splitLabel(self._labels[index])[1:]
    
    def getArray(self):
        """Return a copy of the MSA character array."""
        
        return self._msa.copy()
    
    def _getArray(self):
        """Return MSA character array."""
        
        return self._msa

    
def parseMSA(msa, **kwargs):
    """Return an :class:`MSA` instance that stores multiple sequence alignment
    and sequence labels parsed from Stockholm, Selex, or Fasta format *msa* 
    file.  If *msa* is a Pfam id code or accession, MSA file will be downloaded
    using :func:`fetchPfamMSA` with default parameters.  Note that *msa* may be
    a compressed file. Uncompressed MSA files are parsed using C code at a 
    fraction of the time it would take to parse compressed files in Python."""
    
    msa = str(msa)
    if isfile(msa):
        ext = splitext(msa)[1] 
        if ext == '.gz' or 'filter' in kwargs or 'slice' in kwargs:
            return MSA(msa, **kwargs)
        else:
            filename = msa
    else:    
        try:
            filename = fetchPfamMSA(msa, **kwargs)
        except IOError:
            raise ValueError('msa must be an MSA filename or a Pfam accession')
        else:
            if 'compressed' in kwargs:
                return MSA(filename, **kwargs)

    msafile = MSAFile(msa)
    title = splitext(split(msa)[1])[0]
    format = msafile.format
    lenseq = msafile.numResidues()
    numseq = getsize(msa) / (lenseq + 10)
    
    if format == FASTA:
        from .msatools import parseFasta
        msaarr = zeros((numseq, lenseq), '|S1')
        labels, mapping = parseFasta(msa, msaarr)
    elif format == SELEX or format == STOCKHOLM:
        from .msatools import parseSelex
        msaarr = zeros((numseq, lenseq), '|S1') 
        labels, mapping = parseSelex(msa, msaarr)

    return MSA(msa=msaarr[:len(labels)], labels=labels, title=title, 
               mapping=mapping)
    

def calcShannonEntropy(msa, dividend=False):
    """Return Shannon entropy array calculated for *msa*, which may be 
    an :class:`MSA` instance or a 2D Numpy character array.  The function
    is case insensitive and handles ambiguous amino acid characters as 
    follows:
    
      * **B** (Asx) count is shared by *D* (Asp) and *N* (Asn)
      * **Z** (Glx) count is shared by *E* (Glu) and *Q* (Gln)
      * **J** (Xle) count is shared by *I* (Ile) and *L* (Leu)
      * **X** (Xaa) count is shared by each of standard amino acids
      
    Selenocysteine (**U**, Sec) and pyrrolysine (**O**, Pyl) are considered
    as distinct amino acids.
    
    Gaps, which may be any non-alphabet characters, are handled in two ways:  
      
      * as a distinct character with its own probability, by default 
      * non-existent, the probability of observing amino acids in a given
        column is adjusted, when *dividend* is **True**."""
    
    try:
        msa = msa._getArray()
    except AttributeError:
        pass
    
    try:
        dtype_, ndim, shape = msa.dtype, msa.ndim, msa.shape
    except AttributeError:
        raise TypeError('msa must be an MSA instance or a 2D character array')
        
    if dtype_ != dtype('|S1') or ndim != 2:
        raise TypeError('msa must be an MSA instance or a 2D character array')
        
    entropy = zeros(shape[1], float)
    from .msatools import calcShannonEntropy
    calcShannonEntropy(msa, entropy, dividend=bool(dividend))
    return entropy
    
    
def calcMutualInfo(msa):
    """Return mutual info matrix calculated for *msa*, which may be an 
    :class:`MSA` instance or a 2D Numpy character array."""
    
<<<<<<< HEAD
    #filepath1 = fetchPfamMSA('PF00007',alignment='seed',compressed=True, 
    #                         timeout=5)
    #filepath2 = fetchPfamMSA('PF00007',alignment='seed',compressed=True, 
    #                         format='selex')
    #filepath3 = fetchPfamMSA('PF00007',alignment='seed',compressed=False, 
    #                         format='fasta', outname='mymsa')
    #results_sth = list(MSAFile(filepath1))
    #results_slx = list(MSAFile(filepath2))
    #results_fasta = list(MSAFile(filepath3))
    #from Bio import AlignIO
    #alignment = AlignIO.read(filepath3,'fasta')
    #results_obj = list(MSAFile(alignment))
    #import numpy
    #numpy.testing.assert_equal(results_fasta,results_obj)
    
    matches1 = searchPfam('P12821')
    matches2 = searchPfam('test.seq')
    matches3 = searchPfam('PMFIVNTNVPRASVPDGFLSELTQQLAQATGKPPQYIAVHVVPDQLMAFGGSSEPCALCSLHSIGKIGGAQNRSYSKLLC\
GLLAERLRISPDRVYINYYDMNAANVGWNNSTFA', evalue=2, skipAs=1)
    matches3 = searchPfam('NSIQIGGLFPRGADQEYSAFRVGMVQFSTSEFRLTPHIDNLEVANSFAVTNAFCSQFSRGVYAIFGFYDKKSVNTITSFC\
GTLHVSFITPSFPTDGTHPFVIQMRPDLKGALLSLIEYYQWDKFAYLYDSDRGLSTLQAVLDSAAEKKWQVTAINVGNINNDKKDETYRSLFQDLELKKERRVILDCERDKVNDIVDQVITIGKHVKGYHYIIANLGFTDGDLLKIQFGGAEVSGFQIVD\
YDDSLVSKFIERWSTLEEKEYPGAHTATIKYTSALTYDAVQVMTEAFRNLRKQRIEISRRGNAGDCLANPAVPWGQGVEI\
ERALKQVQVEGLSGNIKFDQNGKRINYTINIMELKTNGPRKIGYWSEVDKMVLTEDDTSGLEQKTVVVTTILESPYVMMK\
ANHAALAGNERYEGYCVDLAAEIAKHCGFKYKLTIVGDGKYGARDADTKIWNGMVGELVYGKADIAIAPLTITLVREEVI\
DFSKPFMSLGISIMIKKPQKSKPGVFSFLDPLAYEIWMCIVFAYIGVSVVLFLVSRFSPYEWHTEEFEDGRETQSSESTN\
EFGIFNSLWFSLGAFMQQGADISPRSLSGRIVGGVWWFFTLIIISSYTANLAAFLTVERMVSPIESAEDLSKQTEIAYGT\
LDSGSTKEFFRRSKIAVFDKMWTYMRSAEPSVFVRTTAEGVARVRKSKGKYAYLLESTMNEYIEQRKPCDTMKVGGNLDS\
KGYGIATPKGSSLGTPVNLAVLKLSEQGLLDKLKNKWWYDKGECGAKDSGSKEKTSALSLSNVAGVFYILVGGLGLAMLV\
ALIEFCYKSRAEAKRMKGLVPRG', evalue=2, searchBs=1)  # timeout/ delays works for a big sequence as well
=======
    try:
        msa = msa._getArray()
    except AttributeError:
        pass
    
    try:
        dtype_, ndim, shape = msa.dtype, msa.ndim, msa.shape
    except AttributeError:
        raise TypeError('msa must be an MSA instance or a 2D character array')
        
    if dtype_ != dtype('|S1') or ndim != 2:
        raise TypeError('msa must be an MSA instance or a 2D character array')
        
    mutinfo = zeros((shape[1], shape[1]), float)
    from .msatools import calcMutualInfo
    calcShannonEntropy(msa, mutinfo)
    return mutinfo
>>>>>>> 9fcf8b85
<|MERGE_RESOLUTION|>--- conflicted
+++ resolved
@@ -22,13 +22,8 @@
 __author__ = 'Anindita Dutta, Ahmet Bakan'
 __copyright__ = 'Copyright (C) 2010-2012 Anindita Dutta, Ahmet Bakan'
 
-<<<<<<< HEAD
-__all__ = ['searchPfam', 'fetchPfamMSA', 'MSAFile', 'MSA',
-           'parseMSA', 'calcInfoEntropy']
-=======
 __all__ = ['MSAFile', 'MSA', 'parseMSA', 
            'calcShannonEntropy', 'calcMutualInfo']
->>>>>>> 9fcf8b85
 
 FASTA = 'fasta'
 SELEX = 'selex'
@@ -38,285 +33,13 @@
 ESJOIN = ''.join
 
 import re
-<<<<<<< HEAD
-import xml.etree.cElementTree as ET
-from collections import defaultdict
-from os.path import join, isfile, getsize, splitext, split
-=======
 from os.path import isfile, splitext, split, getsize
->>>>>>> 9fcf8b85
 
 from numpy import zeros, dtype, array
 
 from prody import LOGGER
-<<<<<<< HEAD
-from prody.utilities import makePath, openURL, gunzip, openFile
-
-SPLITACCESSION = re.compile('\.*').split 
-PROTSEQ_ALPHABET = set('ARNDCQEGHILKMFPSTWYVBJOUXZ' + 
-                       'ARNDCQEGHILKMFPSTWYVBJOUXZ'.lower())
-
-def searchPfam(seq, timeout=15, **kwargs):
-    
-    """Returns a dictionary which contains PFAM accession ID as keys
-    and evalue, alignment start and end properties as values.
-        
-    :arg seq: Uniprot ID or protein sequence in a file or as string input
-    :type seq: str
-    
-    :arg timeout: timeout for blocking connection attempt in seconds, default 
-                  is 15
-    :type timeout: int
-    
-    *Sequence Search Options*
-    
-    :arg ga: Gathering threshold value, either 1 (default) or 0
-    :type ga: int
-    
-    :arg evalue: user specified evalue, takes values < 10.0
-    :type evalue: float 
-    
-    :arg searchBs: Search pfamB families, takes values 0 (default) = **don't  
-                   search** or 1 = **search**
-    :type searchBs: int
-    
-    :arg skipAs: Search pfamA families, takes values 0 (default) = **search**  
-                 or 1 = **don't search**
-    :type skipAs: int"""
-    
-    prefix = '{http://pfam.sanger.ac.uk/}'
-    if isfile(str(seq)):
-        with openFile(seq) as seq: 
-            seq = seq.read()
-            seq = ''.join(seq.split())
-    else:
-        try:
-            seq = ''.join(str(seq).split())   # avoided using isinstance, does this make sense
-        except:
-            raise TypeError('sequence must be a string or file')
-    if len(seq) > 10:
-        if not PROTSEQ_ALPHABET.issuperset(set(seq)):
-            raise ValueError(repr(seq) + ' is not a valid sequence'
-                             'Note: Input only sequence, no format necessary.')
-        urlextension = ''
-        if kwargs:
-            ga = int(kwargs.get('ga', 1))
-            if not (ga == 1 or ga == 0):
-                raise ValueError('Must be either 0 or 1')
-            evalue = kwargs.get('evalue', None)
-            if evalue:
-                if not float(evalue) <= 10.0:
-                    raise ValueError('Must be a valid float < 10.0')
-                LOGGER.info('Using evalue, ignoring ga value given, if any.')
-                urlextension = urlextension + '&evalue=' + str(evalue)
-            else:
-                urlextension = urlextension + '&ga=' + str(ga)            
-            searchBs = int(kwargs.get('searchBs', 0))
-            if not (searchBs == 1 or searchBs == 0):
-                raise ValueError('Must be either 0 or 1')           
-            skipAs = int(kwargs.get('skipAs', 0))
-            if not (skipAs == 1 or skipAs == 0):
-                raise ValueError('Must be either 0 or 1')
-            if skipAs == 1:
-                LOGGER.info('SkipAs is 1. Setting searchBs to 1.')
-                searchBs = 1
-            urlextension = urlextension + '&searchBs=' + str(searchBs)
-            urlextension = urlextension + '&skipAs=' + str(skipAs)
-        url1 = ('http://pfam.sanger.ac.uk/search/sequence?seq=' + str(seq)
-               + urlextension + '&output=xml')
-        url = ''
-        try: 
-            root = ET.XML(openURL(url1, timeout=int(timeout)).read())   
-            for item in list(root.iter()):
-                if item.tag[len(prefix):] == 'result_url':
-                    url = item.text
-            import time
-            time.sleep(5)    # have to set delay or result doesn't seem to be ready. Can make it as an input parameter or not since user doesn't need to know details of how we are processing sequence search
-        except:
-            raise ValueError('Could not find result url for input sequence')  
-        if not url:
-            raise ValueError('Could not find result url for input sequence')        
-    else:   
-        url  = 'http://pfam.sanger.ac.uk/protein/' + seq + '?output=xml'
-    
-    try:
-        root =  ET.XML(openURL(url.strip()).read())
-    except:
-        raise ValueError('Could not parse url output! Check input.')
-    else:
-        xml_result = list(root.iter())
-        matches = defaultdict(list)
-        for i in range(len(xml_result)):
-            if xml_result[i].tag[len(prefix):] == 'matches':
-                result = xml_result[i]
-                if len(result) == 0:
-                    raise ValueError('No Pfam matches found')
-                children = list(result.getchildren())
-                if children[0].tag[len(prefix):] == 'protein':
-                    LOGGER.info('Parsing sequence matches')
-                    subchild = list(children[0].getchildren())
-                    if (subchild[0].tag[len(prefix):] == 'database' 
-                        and len(subchild) == 1):
-                        result = subchild[0]
-                    else:
-                        raise ValueError('Found matches but cannot parse XML!')
-                elif children[0].tag[len(prefix):] == 'match':
-                    LOGGER.info('Parsing id matches')
-                else:
-                    raise ValueError('Found matches but cannot parse XML!')
-                if len(result) > 1:
-                    LOGGER.info('More than one match found for given input.')
-                for child in result:
-                    if child.tag[len(prefix):] == 'match':
-                        acc = [item for item in child.items()
-                                     if (item[0] == 'accession')]
-                        if not acc:
-                            raise ValueError('XML error! No accession found.')
-                        accession = acc[0][1]
-                        accession = SPLITACCESSION(accession)[0]
-                        if not re.search('(?<=PF)[0-9]{5}$', accession):
-                            raise ValueError('{0} does not match pfam accession'
-                                             ' format!'.format(accession))
-                        if len(child) > 1:
-                            LOGGER.info('More than one location match found for'
-                                        ' Pfam family {0}'.format(accession))
-                        for subchild in child:
-                            if(matches.has_key(accession)):
-                                LOGGER.info('Appending multiple matches for same'
-                                            ' pfam accession: {0:s}'
-                                            .format(accession))
-                            locations = sorted(subchild.items(),
-                                               key=lambda x: x[0], reverse=True)    
-                            matches[accession].append([item for
-                                                        item in locations  if 
-                                                        (item[0] == 'ali_start' 
-                                                        or item[0] == 'ali_end' 
-                                                        or item[0] == 'evalue')])
-    if not matches.items():
-        LOGGER.info('Found no matches for given sequence. '
-                    'Returning empty dictionary!')
-    return matches
-
-
-def fetchPfamMSA(acc, alignment='full', folder='.', compressed=False, 
-                 **kwargs):
-    """Return a path to the downloaded Pfam MSA file.
-        
-    :arg acc: Pfam ID or Accession Code
-    :type acc: str
-    
-    :arg alignment: alignment type, one of ``'full'`` (default), ``'seed'``,
-        ``'ncbi'``, or ``'metagenomics'`` 
-    
-    :arg folder: output folder, default is ``'.'``
-    
-    :arg compressed: gzip the downloaded MSA file, default is **False**
-    
-    *Alignment Options*
-    
-    :arg format: a Pfam supported MSA file format, one of ``'selex'``,  
-        (default), ``'stockholm'`` or ``'fasta'``
-    
-    :arg order: ordering of sequences, ``'tree'`` (default) or 
-        ``'alphabetical'`` 
-    
-    :arg inserts: letter case for inserts, ``'upper'`` (default) or ``'lower'``
-    
-    :arg gaps: gap character, one of ``'dashes'`` (default), ``'dots'``, 
-        ``'mixed'`` or **None** for unaligned
-    
-    *Other Options*
-    
-    :arg timeout: timeout for blocking connection attempt in seconds, default 
-        is 5
-
-    :arg outname: out filename, default is input ``'acc_alignment.format'``"""   
-   
-    getAccUrl = 'http://pfam.sanger.ac.uk/family/acc?id=' + acc
-    handle = openURL(getAccUrl)
-    orig_acc = acc
-    acc = handle.readline().strip()
-    url_flag = False
-    
-    if not re.search('(?<=PF)[0-9]{5}$', acc):
-        raise ValueError('No such family: check Pfam ID or Accession Code')
-        
-    
-    if alignment not in DOWNLOAD_FORMATS:
-        raise ValueError('alignment must be one of full, seed, ncbi or'
-                         ' metagenomics')
-    if alignment == 'ncbi' or alignment == 'metagenomics':
-        url = ('http://pfam.sanger.ac.uk/family/' + acc + '/alignment/' +
-               alignment + '/gzipped')
-        url_flag = True
-        extension = '.sth'
-    else:
-        if not kwargs:
-            url = ('http://pfam.sanger.ac.uk/family/' + acc + '/alignment/' +
-                   alignment + '/gzipped')
-            url_flag = True
-            extension = '.sth'
-        else:
-            align_format = kwargs.get('format', 'selex').lower()
-            
-            if align_format not in FORMAT_OPTIONS['format']:
-                raise ValueError('alignment format must be of type selex'
-                                 ' stockholm or fasta. MSF not supported')
-            
-            if align_format == SELEX:
-                align_format, extension = 'pfam', '.slx'
-            elif align_format == FASTA:
-                extension = '.fasta'
-            else:
-                extension = '.sth'
-            
-            gaps = str(kwargs.get('gaps', 'dashes')).lower()
-            if gaps not in FORMAT_OPTIONS['gaps']:
-                raise ValueError('gaps must be of type mixed, dots, dashes, '
-                                 'or None')
-            
-            inserts = kwargs.get('inserts', 'upper').lower()
-            if(inserts not in FORMAT_OPTIONS['inserts']):
-                raise ValueError('inserts must be of type lower or upper')
-            
-            order = kwargs.get('order', 'tree').lower()
-            if order not in FORMAT_OPTIONS['order']:
-                raise ValueError('order must be of type tree or alphabetical')
-            
-            url = ('http://pfam.sanger.ac.uk/family/' + acc + '/alignment/'
-                   + alignment + '/format?format=' + align_format + 
-                   '&alnType=' + alignment + '&order=' + order[0] +
-                   '&case=' + inserts[0] + '&gaps=' + gaps + '&download=1')
-        
-    
-    response =  openURL(url, timeout=int(kwargs.get('timeout', 5)))
-    outname = kwargs.get('outname', None)
-    if not outname:
-        outname = orig_acc
-    filepath = join(makePath(folder), outname + '_' + alignment + extension)
-    if compressed:
-        filepath = filepath + '.gz'
-        if url_flag:
-            f_out = open(filepath, 'wb')
-        else:
-            f_out = openFile(filepath, 'wb')
-        f_out.write(response.read())
-        f_out.close()
-    else:        
-        if url_flag:
-            gunzip(response.read(), filepath)
-        else:
-            with open(filepath, 'wb') as f_out:
-                f_out.write(response.read())
-                
-    LOGGER.info('Pfam MSA for {0} is written as {1}.'
-                .format(orig_acc, filepath))
-    
-    return filepath
-=======
 from prody.database import fetchPfamMSA
 from prody.utilities import openFile
->>>>>>> 9fcf8b85
 
 SPLITLABEL = re.compile('/*-*').split 
 
@@ -818,37 +541,6 @@
     """Return mutual info matrix calculated for *msa*, which may be an 
     :class:`MSA` instance or a 2D Numpy character array."""
     
-<<<<<<< HEAD
-    #filepath1 = fetchPfamMSA('PF00007',alignment='seed',compressed=True, 
-    #                         timeout=5)
-    #filepath2 = fetchPfamMSA('PF00007',alignment='seed',compressed=True, 
-    #                         format='selex')
-    #filepath3 = fetchPfamMSA('PF00007',alignment='seed',compressed=False, 
-    #                         format='fasta', outname='mymsa')
-    #results_sth = list(MSAFile(filepath1))
-    #results_slx = list(MSAFile(filepath2))
-    #results_fasta = list(MSAFile(filepath3))
-    #from Bio import AlignIO
-    #alignment = AlignIO.read(filepath3,'fasta')
-    #results_obj = list(MSAFile(alignment))
-    #import numpy
-    #numpy.testing.assert_equal(results_fasta,results_obj)
-    
-    matches1 = searchPfam('P12821')
-    matches2 = searchPfam('test.seq')
-    matches3 = searchPfam('PMFIVNTNVPRASVPDGFLSELTQQLAQATGKPPQYIAVHVVPDQLMAFGGSSEPCALCSLHSIGKIGGAQNRSYSKLLC\
-GLLAERLRISPDRVYINYYDMNAANVGWNNSTFA', evalue=2, skipAs=1)
-    matches3 = searchPfam('NSIQIGGLFPRGADQEYSAFRVGMVQFSTSEFRLTPHIDNLEVANSFAVTNAFCSQFSRGVYAIFGFYDKKSVNTITSFC\
-GTLHVSFITPSFPTDGTHPFVIQMRPDLKGALLSLIEYYQWDKFAYLYDSDRGLSTLQAVLDSAAEKKWQVTAINVGNINNDKKDETYRSLFQDLELKKERRVILDCERDKVNDIVDQVITIGKHVKGYHYIIANLGFTDGDLLKIQFGGAEVSGFQIVD\
-YDDSLVSKFIERWSTLEEKEYPGAHTATIKYTSALTYDAVQVMTEAFRNLRKQRIEISRRGNAGDCLANPAVPWGQGVEI\
-ERALKQVQVEGLSGNIKFDQNGKRINYTINIMELKTNGPRKIGYWSEVDKMVLTEDDTSGLEQKTVVVTTILESPYVMMK\
-ANHAALAGNERYEGYCVDLAAEIAKHCGFKYKLTIVGDGKYGARDADTKIWNGMVGELVYGKADIAIAPLTITLVREEVI\
-DFSKPFMSLGISIMIKKPQKSKPGVFSFLDPLAYEIWMCIVFAYIGVSVVLFLVSRFSPYEWHTEEFEDGRETQSSESTN\
-EFGIFNSLWFSLGAFMQQGADISPRSLSGRIVGGVWWFFTLIIISSYTANLAAFLTVERMVSPIESAEDLSKQTEIAYGT\
-LDSGSTKEFFRRSKIAVFDKMWTYMRSAEPSVFVRTTAEGVARVRKSKGKYAYLLESTMNEYIEQRKPCDTMKVGGNLDS\
-KGYGIATPKGSSLGTPVNLAVLKLSEQGLLDKLKNKWWYDKGECGAKDSGSKEKTSALSLSNVAGVFYILVGGLGLAMLV\
-ALIEFCYKSRAEAKRMKGLVPRG', evalue=2, searchBs=1)  # timeout/ delays works for a big sequence as well
-=======
     try:
         msa = msa._getArray()
     except AttributeError:
@@ -865,5 +557,4 @@
     mutinfo = zeros((shape[1], shape[1]), float)
     from .msatools import calcMutualInfo
     calcShannonEntropy(msa, mutinfo)
-    return mutinfo
->>>>>>> 9fcf8b85
+    return mutinfo