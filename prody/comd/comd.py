import re

from numpy import linalg, sqrt, loadtxt, savetxt, argmax, floor

from prody import LOGGER, PY3K, dynamics, measure, ensemble, atomic
from prody.dynamics import ANM
from prody.proteins import parsePDB

from random import random

import os.path

from subprocess import call

from time import sleep

import multiprocessing as mp

import thread

try:
	range = xrange
except NameError:
	pass

<<<<<<< HEAD
a = open('vmd.dat', 'w')
call(["which","vmd"], stdout=a, shell = True)
a.close()
with open ('vmd.dat', 'r') as a:
	vmd = a.read().replace('\n','')	
call(["rm","vmd.dat"], shell = True)

a = open('namd.dat', 'w')
call(["which","namd2"], stdout=a, shell = True)
a.close()
with open ('namd.dat', 'r') as a:
	namd = a.read().replace('\n','')	
call(["rm","namd.dat"], shell = True)
=======
global vmd
global namd

>>>>>>> 07574892

__all__ = ['perturb_structure', 'solvate_and_ionize', 'initial_minimization','align_two_pdbs', 'extract_final_CA', 'extract_tmd_target', 'run_TMD', 'minimization', 'RMSD_check', 'coMD']

def set_VMD_path():
	a = open('vmd.dat', 'w')
	call(["which","vmd"], stdout=a)
	a.close()
	with open ('vmd.dat', 'r') as a:
		vmd = a.read().replace('\n','')	
	call(["rm","vmd.dat"])

def set_NAMD_path():
	a = open('namd.dat', 'w')
	call(["which","namd2"], stdout=a)
	a.close()
	with open ('namd.dat', 'r') as a:
		namd = a.read().replace('\n','')	
	call(["rm","namd.dat"])

def perturb_structure(initial_pdb, final_pdbn, N):
	a=open(initial_pdb + '_' + final_pdbn + '.running', 'w')
	a.write('going\n')
	a.close()
	pdb = parsePDB(initial_pdb)
	final_pdb = parsePDB(final_pdbn)
	# Current Structure 
	pdb_ca = pdb.ca
	# ANM calculation based on current
	pdb_anm = ANM('pdb ca')
	# Build Hessian Matrix
	pdb_anm.buildHessian(pdb_ca)
	hessian = pdb_anm.getHessian()
	# SVD of Hessian matrix
	U, s, V = linalg.svd(hessian)
	# Cumulative sum vector preparation for metropolis sampling
	eigs = 1/sqrt(s)
	eigs = eigs / sum(eigs)
	eigscumsum = eigs.cumsum()
	# Target Structure
	final_pdb_ca = final_pdb.ca
	# Number of residues on protein structure 		
	size=pdb_ca.getResnums().shape[0]	
	# Difference between current and final structure 
	deviation = final_pdb_ca.getCoords() - pdb_ca.getCoords()
	# Cutoff to check the structure deviated a lot	
	stepcutoff = 0.5*(size**0.5)
	scale_devi = 0.1
	# Scale factor for estimation of energy
	scale_factor = sqrt(np.abs(scale_devi*np.max(s)))
	# counts for metropolis sampling
	count1 = 0 # Up-hill moves
	count2 = 0 # Accepted up-hill moves
	count3 = 0 # Down-hill moves
	# read MC parameter from file
	if os.path.isfile(initial_pdb + '_ratio.dat'):
		MCpara = loadtxt(initial_pdb + '_ratio.dat')
		accept_para = MCpara[4]
		if MCpara[1]>0.95:
			accept_para*=1.5
		elif MCpara[1]<0.85:
			accept_para/=1.5
		else:
			savetxt(initial_pdb + '_status.dat',[1])
	else:
		accept_para = 0.1
	# the best parameter is around 0.9 so that the parameters below than 0.85 and higher than 0.95 are not preferred and adjusted to limits.  
	
	# difference from the target structure is defined as the energy and the minimum is zero. 
	native_dist = buildDistMatrix(final_pdb_ca)
	Ep = 0
	dist = buildDistMatrix(pdb_ca)
	for i in range(size-1):
		for j in range(i+1, size):
			Ep += (native_dist[i][j]-dist[i][j])**2
	pdb_ca_ini = pdb_ca
	ensemble = Ensemble()
	ensemble_final = Ensemble()
	# MC Loop 
	for i in range(N):
		pdb_ca_temp = pdb_ca
		rand = random()	
		ID = argmax(rand<eigscumsum)		
		direction = 2*(random()>0.5)-1

		coords_temp = pdb_ca_temp.getCoords()
		
		coords_temp[0:,0] = coords_temp[0:,0] + direction * U[range(0,len(U),3),ID]
		coords_temp[0:,1] = coords_temp[0:,1] + direction * U[range(1,len(U),3),ID] 
		coords_temp[0:,2] = coords_temp[0:,2] + direction * U[range(2,len(U),3),ID] 
		pdb_ca_temp.setCoords(coords_temp)
		En = 0
		dist = buildDistMatrix(pdb_ca_temp)
		for i in range(size-1):
			for j in range(i+1, size):
				En += (native_dist[i][j]-dist[i][j])**2
		
		if Ep > En:
			count3 += 1
			pdb_ca = pdb_ca_temp
			Ep = En
		elif exp(-(En-Ep)*accept_para)>random():
			pdb_ca = pdb_ca_temp 
			count1 += 1
			count2 += 1
			Ep = En
		else:
			count1 += 1
		
		if calcRMSD(pdb_ca, pdb_ca_ini)	> stepcutoff: 
			break
		
		ensemble.addCoordset(pdb_ca.getCoords())
	
	ensemble_final.addCoordset(pdb_ca.getCoords())
	
	writeDCD(initial_pdb + '_cg.dcd', ensemble)
	writeDCD(initial_pdb + '_final_structure.dcd', ensemble_final)
	ratios = [count2*1.0/N, count2*1.0/count1, count2, N, accept_para ]
	savetxt(initial_pdb + '_ratio.dat', ratios)
	call(["rm", initial_pdb + '_' + final_pdbn + '.running'])

def solvate_and_ionize(pdb_id, chain_id):
	topology_file = 'top_all27_prot_lipid.rtf'
	a = open('ionize_script_' + pdb_id + '_' + chain_id + '.pgn','w')
	a.write("mol new " + pdb_id + ".pdb\nset pro [atomselect top \"protein and not altloc B and not hydrogen and chain " + chain_id + "\"]\n$pro writepdb prop.pdb\npackage require psfgen\ntopology " + topology_file + "\npdbalias residue HIS HSD\npdbalias atom ILE CD1 CD\nsegment R {pdb prop.pdb}\ncoordpdb prop.pdb R\nguesscoord\nwritepdb pro.pdb\nwritepsf pro.psf\npackage require solvate\nsolvate pro.psf pro.pdb -t 15 -o pro_wb\n")
	protein = parsePDB(pdb_id)
	pro1=protein.getHierView()
	seq=''
	for b in pro1.iterChains():
		seq= ''.join([seq,b.getSequence()])
	arg = seq.count('R')
	lys = seq.count('K')
	asp = seq.count('D')
	glu = seq.count('E')
	charge=arg+lys-asp-glu
	if charge>=0:
		na=5
		cl=na+charge
	else:
		charge *=-1
		cl=5
		na=cl+charge
	a.write("package require autoionize\nautoionize -psf pro_wb.psf -pdb pro_wb.pdb -ncl " + str(cl) + " -nna " + str(na) + " -o " + pdb_id + "_" + chain_id + "_ionized\nexit")
	a.close()
	a = open('min_max_center_' + pdb_id + '_' + chain_id + '.pgn','w')
	a.write("mol new " + pdb_id + ".pdb\nset everyone [atomselect top \"all and chain " + chain_id + "\"]\nset a [measure minmax $everyone]\nset b [measure center $everyone]\nset file [open " + pdb_id + "_" +chain_id + "_bound.dat w]\nputs $file [lindex $a 0]\nputs $file [lindex $a 1]\nputs $file $b\nexit")
	a.close()
	a = open('solv_ion_' + pdb_id + '_' + chain_id + '.log', 'w')
	call([vmd,"-dispdev","text","-e",'ionize_script_' + pdb_id + '_' + chain_id + '.pgn'], stdout=a)
	call([vmd,"-dispdev","text","-e",'min_max_center_' + pdb_id + '_' + chain_id + '.pgn'], stdout=a)
	call(['rm','ionize_script_' + pdb_id + '_' + chain_id + '.pgn'], stdout=a)
	call(['rm','min_max_center_' + pdb_id + '_' + chain_id + '.pgn'], stdout=a)
	a.close()
def initial_minimization(pdb_id, chain_id, minimization_length):
	structure = pdb_id + "_" + chain_id + '_ionized.psf'
	coords = pdb_id + "_" + chain_id + '_ionized.pdb'
	parameter = 'par_all27_prot_lipid.prm'
	bound_file = pdb_id + "_" + chain_id + '_bound.dat'
	bounds = loadtxt(bound_file)
	l = floor(abs(bounds[1,:]-bounds[0,:]+[16,16,16]))
	center = bounds[2,:]
	a = open('minimize' + pdb_id + '_' + chain_id + '.conf', 'w')
	a.write("structure " + structure + "\ncoordinates " + coords + "\nset temperature 310\nset outputname " + pdb_id + "_" + chain_id + "_minimized\nfirsttimestep 0\nparaTypeCharmm on\nparameters " + parameter + "\ntemperature $temperature\ncellBasisVector1 " + str(l[0]) + ",0,0\ncellBasisVector2 0," + str(l[1]) + ",0\ncellBasisVector3 0,0," + str(l[2]) + "\ncellOrigin " + str(center[0]) + "," + str(center[1]) + "," + str(center[2]) + "\nexclude scaled1-4\n1-4scaling 1.0\ncutoff 12.\nswitching on\nswitchdist 10.\npairlistdist 13.5\ntimestep 1.0\nrigidBonds none\nnonbondedFreq 1\nfullElectFrequency 1\nstepspercycle 5\nlangevin on\nlangevinDamping 5\nlangevinTemp $temperature\nlangevinHydrogen on\noutputname $outputname\noutputEnergies " + str(minimization_length) + "\noutputPressure " + str(minimization_length) + "\nrestartfreq " + str(minimization_length) + "\ndcdfreq " + str(minimization_length) + "\nxstFreq " + str(minimization_length) + "\nminimize " + str(minimization_length) + "\nreinitvels $temperature\n")
	a.close()
	a = open('minimize' + pdb_id + '_' + chain_id + '.log', 'w')
	num_cores = mp.cpu_count()/2
	call([namd,"+p"+str(num_cores),'minimize' + pdb_id + '_' + chain_id + '.conf'], stdout=a)
	call(["rm", 'minimize' + pdb_id + '_' + chain_id + '.conf'], stdout=a)
	a.close()

		
def align_two_pdbs(starting_rescoor, starting_psf, ending_rescoor, ending_psf, starting_name):
	a = open('alignment_' + starting_psf + '.pgn','w')
	a.write("mol delete all\nmol load psf " + starting_psf + "\nmol addfile " + starting_rescoor + "\nmol load psf " + ending_psf + "\nmol addfile " + ending_rescoor + "\nset s1 [atomselect 0 \"name CA\"]\nset s2 [atomselect 0 \"all\"]\nset s3 [atomselect 1 \"name CA\"]\nset trans_mat [measure fit $s1 $s3]\n$s2 move $trans_mat\n$s1 writepdb "+ starting_name + "\nexit" )
	a.close()
	a = open('align_' + starting_psf + '.log', 'w')
	call([vmd,"-dispdev","text","-e",'alignment_' + starting_psf + '.pgn'], stdout=a)
	call(["rm", 'alignment_' + starting_psf + '.pgn'], stdout=a)
	a.close()
	
def extract_final_CA(ending_rescoor, ending_psf, target_name):
	a = open("ca_extract_" + ending_psf + ".pgn", 'w')
	a.write("mol delete all\nmol load psf " + ending_psf + "\nmol addfile " + ending_rescoor + "\nset s1 [atomselect 0 \"name CA\"]\n$s1 writepdb "+ target_name + "\nexit")
	a.close()
	a = open('ca_extract_' + ending_psf + '.log', 'w')
	call([vmd,"-dispdev","text","-e","ca_extract_" + ending_psf + ".pgn"], stdout=a)
	call(["rm","ca_extract_" + ending_psf + ".pgn"], stdout=a)
	a.close()

def extract_tmd_target(starting_rescoor, starting_psf, final_pdb, final_dcd, adjust):
	a = open('tmd_target_' + starting_psf + '.pgn','w')
	a.write("mol delete all\nmol load psf " + starting_psf + "\nmol addfile " + starting_rescoor + "\nmol load pdb " + final_pdb + "\nmol addfile " + final_dcd + "\nset s1 [atomselect 0 \"name CA\"]\nset s2 [atomselect 0 \"all\"]\nset s3 [atomselect 1 \"name CA\"]\nset trans_mat [measure fit $s1 $s3]\n$s3 move $trans_mat\n$s1 set {x y z} [$s3 get {x y z}]\n $s2 set occupancy 0\n$s1 set occupancy 1\n$s2 writepdb "+ adjust + "\nexit" )
	a.close()
	a = open('etmd_' + starting_psf + '.log','w')
	call([vmd,"-dispdev","text","-e",'tmd_target_' + starting_psf + '.pgn'], stdout=a)
	call(["rm",'tmd_target_' + starting_psf + '.pgn'])
	a.close()

def run_TMD(pdb_id, chain_id,starting_rescoor, starting_resvel, starting_resxsc, adjust, MD_length):
	structure = pdb_id + '_' + chain_id + '_ionized.psf'
	coords = pdb_id + '_' + chain_id + '_ionized.pdb'
	parameter = 'par_all27_prot_lipid.prm'
	a = open('targeted_' + pdb_id + '_' + chain_id + '.conf', 'w')
	a.write("structure " + structure + "\ncoordinates " + coords + "\nset temperature 310\nset outputname " + pdb_id + "_" + chain_id + "_moved\nset restartname res\nbincoordinates " + starting_rescoor + "\nbinvelocities " + starting_resvel + "\nextendedSystem " + starting_resxsc + "\nfirsttimestep 0\nparaTypeCharmm on\nparameters " + parameter + "\nwrapWater on\nwrapAll on\nexclude scaled1-4\n1-4scaling 1.0\ncutoff 12.\nswitching on\nswitchdist 10.\npairlistdist 13.5\ntimestep 1.0\nrigidBonds none\nnonbondedFreq 1\nfullElectFrequency 1\nstepspercycle 5\nPME yes\nPMEGridSpacing 1.0\nlangevin on\nlangevinDamping 5\nlangevinTemp $temperature\nlangevinHydrogen on\nTMD on\nTMDk 200\nTMDOutputFreq " + str(MD_length) + "\nTMDFile " + adjust + "\nTMDFirstStep 0\nTMDLastStep " + str(MD_length) + "\noutputname $outputname\nrestartName $restartname\noutputEnergies " + str(MD_length) + "\noutputPressure " + str(MD_length) + "\nrestartfreq " + str(MD_length) + "\ndcdfreq " + str(MD_length) + "\nxstFreq " + str(MD_length) + "\nrun " + str(MD_length) + "\n")
	a.close()
	a = open('tmd_' + pdb_id + '_' + chain_id + '.log','w')
	num_cores = mp.cpu_count()/2
	call([namd,"+p"+str(num_cores),'targeted_' + pdb_id + '_' + chain_id + '.conf'],stdout=a)
	rm(["rm",'targeted_' + pdb_id + '_' + chain_id + '.conf'])
	a.close()	

def minimization(pdb_id, chain_id, starting_rescoor, starting_resvel, starting_resxsc, minimization_length):
	structure = pdb_id + '_' + chain_id + '_ionized.psf'
	coords = pdb_id + '_' + chain_id + '_ionized.pdb'
	parameter = 'par_all27_prot_lipid.prm'
	a = open('after_minimization_' + pdb_id + '_' + chain_id + '.conf', 'w')
	a.write("structure " + structure + "\ncoordinates " + coords + "\nset temperature 310\nset outputname " + pdb_id + "_" + chain_id  + "_minimized\nset restartname res\nbincoordinates " + starting_rescoor + "\nbinvelocities " + starting_resvel + "\nextendedSystem " + starting_resxsc + "\nfirsttimestep 0\nparaTypeCharmm on\nparameters " + parameter + "\nwrapWater on\nwrapAll on\nexclude scaled1-4\n1-4scaling 1.0\ncutoff 12.\nswitching on\nswitchdist 10.\npairlistdist 13.5\ntimestep 1.0\nrigidBonds none\nnonbondedFreq 1\nfullElectFrequency 1\nstepspercycle 5\nPME yes\nPMEGridSpacing 1.0\nlangevin on\nlangevinDamping 5\nlangevinTemp $temperature\nlangevinHydrogen on\noutputname $outputname\nrestartName $restartname\noutputEnergies " + str(minimization_length) + "\noutputPressure " + str(minimization_length) + "\nrestartfreq " + str(minimization_length) + "\ndcdfreq " + str(minimization_length) + "\nxstFreq " + str(minimization_length) + "\nminimize " + str(minimization_length) + "\nreinitvels $temperature\n")
	a.close()
	a = open('minimize_' + pdb_id + '_' + chain_id + '.log','w')
	num_cores = mp.cpu_count()/2
	call([namd,"+p"+str(num_cores),'after_minimization_' + pdb_id + '_' + chain_id + '.conf'], stdout=a)	
	a.close()

def RMSD_check(starting_pdb_id, starting_chain_id, starting_rescoor, ending_pdb_id, ending_chain_id, ending_rescoor):
	a = open('rmsd_check_' + starting_pdb_id + '_' + ending_pdb_id + '.pgn','w')
	a.write("mol delete all\nmol load psf " + starting_pdb_id + "_" + starting_chain_id + "_ionized.psf\nmol addfile " + starting_rescoor + "\nset sel1 [atomselect top \"name CA\"]\nset sel1a [atomselect top all]\nmol load psf " + ending_pdb_id + "_" + ending_chain_id + "_ionized.psf\nmol addfile " + ending_rescoor + "\nset sel2 [atomselect top \"name CA\"]\nset sel2a [atomselect top all]\nset trans_mat [measure fit $sel2 $sel1]\n$sel2a move $trans_mat\nset rmsd [measure rmsd $sel2 $sel1]\nset file [open rmsd.dat w]\nputs $file $rmsd\nexit\n")
	a.close()
	a = open('rmsd.log','w')
	call([vmd,"-dispdev","text","-e",'rmsd_check_' + starting_pdb_id + '_' + ending_pdb_id + '.pgn'], stdout=a)
	call(["rm", 'rmsd_check_' + starting_pdb_id + '_' + ending_pdb_id + '.pgn'])
	a.close()
	
def coMD(initial_pdb, initial_chain, final_pdb, final_chain, coMD_cycle=None, ANM_cycle=None, MD_length=None, minimization_length=None):
	import hwloc
	top = hwloc.Topology()
	topology.load()
	cpu_count = top.get_nbobjs_bey_type(hwloc.OBJ_CORE)
	if coMD_cycle == None:
		coMD_cycle = 1
	if ANM_cycle == None:
		ANM_cycle = 100000
	if MD_length == None:
		MD_length = 1000000
	if minimization_length == None:
		minimization_length = 2500
	set_VMD_path()
	set_NAMD_path()
	print "solvating\n"
	solvate_and_ionize(initial_pdb, initial_chain)
	solvate_and_ionize(final_pdb, final_chain)
	print "minimizing\n"
	thread.start_new_thread(initial_minimization, (initial_pdb, initial_chain, minimization_length, ))
	thread.start_new_thread(initial_minimization, (final_pdb, final_chain, minimization_length, ))
	#initial_minimization(initial_pdb, initial_chain, minimization_length)
	#initial_minimization(final_pdb, final_chain, minimization_length)
	while os.path.isfile('minimize' + initial_pdb + '_' + initial_chain + '.conf') or os.path.isfile('minimize' + final_pdb + '_' + final_chain + '.conf'):
		sleep(60)
	call(["cp",initial_pdb + "_" + initial_chain + "_minimized.dcd", initial_pdb + "_" + initial_chain + "_minimized0.dcd"])
	call(["cp",final_pdb + "_" + final_chain + "_minimized.dcd", final_pdb + "_" + final_chain + "_minimized0.dcd"])
	rmsd=[]
	RMSD_check(initial_pdb, initial_chain, initial_pdb + "_" + initial_chain + "_minimized.coor", final_pdb, final_chain, final_pdb + "_" + final_chain + "_minimized.coor")
	a = loadtxt('rmsd.dat')
	rmsd.append(a)
	for i in range(coMD_cycle):
		print "coMD cycle " + str(i+1) + "\n"
		print "aligning structures\n"
		align_two_pdbs(initial_pdb + "_" + initial_chain + "_minimized.coor", initial_pdb + "_" + initial_chain + "_ionized.psf", final_pdb + "_" + final_chain + "_minimized.coor", final_pdb + "_" + final_chain + "_ionized.psf" , initial_pdb + "_" + initial_chain + "_starting.pdb")
		align_two_pdbs(final_pdb + "_" + final_chain + "_minimized.coor", final_pdb + "_" + final_chain + "_ionized.psf", initial_pdb + "_" + initial_chain + "_minimized.coor", initial_pdb + "_" + initial_chain + "_ionized.psf" , final_pdb + "_" + final_chain + "_starting.pdb")  
		print "extract final CA's\n"
		extract_final_CA(final_pdb + "_" + final_chain + "_minimized.coor", final_pdb + "_" + final_chain + "_ionized.psf", initial_pdb + "_" + initial_chain + "_target.pdb")
		extract_final_CA(initial_pdb + "_" + initial_chain + "_minimized.coor", initial_pdb + "_" + initial_chain + "_ionized.psf", final_pdb + "_" + final_chain + "_target.pdb")  
		print "ANM perturbation\n"
		thread.start_new_thread(perturb_structure, (initial_pdb + "_" + initial_chain + "_starting.pdb", initial_pdb + "_" + initial_chain + "_target.pdb", ANM_cycle, ))
		thread.start_new_thread(perturb_structure, (final_pdb + "_" + final_chain + "_starting.pdb", final_pdb + "_" + final_chain + "_target.pdb", ANM_cycle, ))
		while os.path.isfile(initial_pdb + "_" + initial_chain + "_starting.pdb_", initial_pdb + "_" + initial_chain + "_target.pdb.running") or os.path.isfile(final_pdb + "_" + final_chain + "_starting.pdb_", final_pdb + "_" + final_chain + "_target.pdb.running"):
			sleep(60)
		print "TMD extraction\n"
		extract_tmd_target(initial_pdb + "_" + initial_chain + "_minimized.coor", initial_pdb + "_" + initial_chain + "_ionized.psf", final_pdb + "_" + final_chain + "_target.pdb", initial_pdb + "_" + initial_chain + "_starting.pdb_final_structure.dcd", initial_pdb + "_" + initial_chain + "_adjust.pdb")
		extract_tmd_target(final_pdb + "_" + final_chain + "_minimized.coor", final_pdb + "_" + final_chain + "_ionized.psf", initial_pdb + "_" + initial_chain + "_target.pdb", final_pdb + "_" + final_chain + "_starting.pdb_final_structure.dcd", final_pdb + "_" + final_chain + "_adjust.pdb")
		print "running TMD\n"
		run_TMD(initial_pdb, initial_chain, initial_pdb + "_" + initial_chain + "_minimized.coor", initial_pdb + "_" + initial_chain + "_minimized.vel", initial_pdb + "_" + initial_chain + "_minimized.xsc", initial_pdb + "_" + initial_chain + "_adjust.pdb", MD_length)
		run_TMD(final_pdb, final_chain, final_pdb + "_" + final_chain + "_minimized.coor", final_pdb + "_" + final_chain + "_minimized.vel", final_pdb + "_" + final_chain + "_minimized.xsc", final_pdb + "_" + final_chain + "_adjust.pdb", MD_length)
		call(["cp",initial_pdb + "_" + initial_chain + "_moved.dcd", initial_pdb + "_" + initial_chain + "_moved" + str(i+1) + ".dcd"])
		call(["cp",final_pdb + "_" + final_chain + "_moved.dcd", final_pdb + "_" + final_chain + "_moved" + str(i+1) + ".dcd"])
		print "minimization\n"
		minimization(initial_pdb, initial_chain, initial_pdb + "_" + initial_chain + "_moved.coor", initial_pdb + "_" + initial_chain + "_moved.vel", initial_pdb + "_" + initial_chain + "_moved.xsc", minimization_length)
		minimization(final_pdb, final_chain, final_pdb + "_" + final_chain + "_moved.coor", final_pdb + "_" + final_chain + "_moved.vel", final_pdb + "_" + final_chain + "_moved.xsc", minimization_length)
		call(["cp",initial_pdb + "_" + initial_chain + "_minimized.dcd", initial_pdb + "_" + initial_chain + "_minimized" + str(i+1) + ".dcd"])
		call(["cp",final_pdb + "_" + final_chain + "_minimized.dcd", final_pdb + "_" + final_chain + "_minimized" + str(i+1) + ".dcd"])
		RMSD_check(initial_pdb, initial_chain, initial_pdb + "_" + initial_chain + "_minimized.coor", final_pdb, final_chain, final_pdb + "_" + final_chain + "_minimized.coor")
		a = np.loadtxt('rmsd.dat')
		print "RMSD at the end of cycle " + str(i+1) + " is " + str(a) + ".\n" 
		rmsd.append(a)
		if rmsd[-1]<1.5 or rmsd[-2]-rmsd[-1]<0.15:
			break
			

	
		
	
	
			<|MERGE_RESOLUTION|>--- conflicted
+++ resolved
@@ -23,25 +23,9 @@
 except NameError:
 	pass
 
-<<<<<<< HEAD
-a = open('vmd.dat', 'w')
-call(["which","vmd"], stdout=a, shell = True)
-a.close()
-with open ('vmd.dat', 'r') as a:
-	vmd = a.read().replace('\n','')	
-call(["rm","vmd.dat"], shell = True)
-
-a = open('namd.dat', 'w')
-call(["which","namd2"], stdout=a, shell = True)
-a.close()
-with open ('namd.dat', 'r') as a:
-	namd = a.read().replace('\n','')	
-call(["rm","namd.dat"], shell = True)
-=======
 global vmd
 global namd
 
->>>>>>> 07574892
 
 __all__ = ['perturb_structure', 'solvate_and_ionize', 'initial_minimization','align_two_pdbs', 'extract_final_CA', 'extract_tmd_target', 'run_TMD', 'minimization', 'RMSD_check', 'coMD']
 
