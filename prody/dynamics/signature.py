--- conflicted
+++ resolved
@@ -247,12 +247,10 @@
     See also :func:`.calcAverageCrossCorr`."""
 
     import matplotlib.pyplot as plt
-<<<<<<< HEAD
 
     if SETTINGS['auto_show']:
         plt.figure()
-=======
->>>>>>> 4b843fdc
+      
     C, mean, std = calcAverageCrossCorr(modesEnsemble, modeIndex)
     if plotStd:
         matrixData = std
@@ -262,16 +260,8 @@
         kwargs['interpolation'] = 'bilinear'
     if not 'origin' in kwargs:
         kwargs['origin'] = 'lower'
-<<<<<<< HEAD
+
     show = plt.imshow(matrixData, *args, **kwargs)
-    # if plotStd:
-        # title('Std - Average Cross-correlations')
-    # else:
-        # title('Average Cross-correlations')
-    # xlabel('Indices')
-    # ylabel('Indices')
-=======
-    show = showMatrix(matrixData, *args, **kwargs)
     title_str = ', mode '+str(modeIndex+1)
     if plotStd:
         plt.title('Std - Cross-correlations'+title_str, size=14)
@@ -279,7 +269,7 @@
         plt.title('Average Cross-correlations'+title_str, size=14)
     plt.xlabel('Indices', size=14)
     plt.ylabel('Indices', size=14)
->>>>>>> 4b843fdc
+
     if SETTINGS['auto_show']:
         showFigure()
     return show